--- conflicted
+++ resolved
@@ -61,10 +61,8 @@
 
 type funcBodyCtx struct {
 	codeBlockCtx
-	fn          *Func
-	labels      map[string]*label
-	lastInEmbed bool
-	lastFields  []*types.Var
+	fn     *Func
+	labels map[string]*label
 }
 
 type label struct {
@@ -1585,20 +1583,9 @@
 	return false
 }
 
-<<<<<<< HEAD
-func (p *CodeBuilder) field(o *types.Struct, name string, argVal ast.Expr, src ast.Node) MemberKind {
-	if !p.current.lastInEmbed {
-		p.current.lastFields = nil
-	}
-=======
 func (p *CodeBuilder) field(o *types.Struct, name string, arg *Element, src ast.Node) MemberKind {
->>>>>>> 75ebee83
 	for i, n := 0, o.NumFields(); i < n; i++ {
 		fld := o.Field(i)
-		embed := fld.Embedded()
-		if !embed {
-			p.current.lastFields = append(p.current.lastFields, fld)
-		}
 		if fld.Name() == name {
 			p.stk.Ret(1, &internal.Elem{
 				Val:  selector(arg, name),
@@ -1606,16 +1593,8 @@
 				Src:  src,
 			})
 			return MemberField
-<<<<<<< HEAD
-		} else if embed {
-			p.current.lastInEmbed = true
-			kind := p.findMember(fld.Type(), name, argVal, src)
-			p.current.lastInEmbed = false
-			if kind != 0 {
-=======
 		} else if fld.Embedded() {
 			if kind := p.findMember(fld.Type(), name, arg, src); kind != 0 {
->>>>>>> 75ebee83
 				return kind
 			}
 		}
